--- conflicted
+++ resolved
@@ -89,7 +89,6 @@
 }
 
 impl<'a, E: ElementRepr, F: SizedPrimeField<Repr = E> > Fp<'a, E, F> {
-<<<<<<< HEAD
     // #[inline(always)]
     // pub fn zero(field: &'a F) -> Self {
     //     Self {
@@ -105,23 +104,6 @@
     //         repr: field.mont_r()
     //     }
     // }
-=======
-    #[inline(always)]
-    pub fn zero(field: &'a F) -> Self {
-        Self {
-            field: field,
-            repr: E::default()
-        }
-    }
-
-    #[inline(always)]
-    pub fn one(field: &'a F) -> Self {
-        Self {
-            field: field,
-            repr: field.mont_r().clone()
-        }
-    }
->>>>>>> a32f6ba5
 
     pub fn from_repr(field: &'a F, repr: E) -> Result<Self, RepresentationDecodingError> {
         if field.is_valid_repr(repr) {
@@ -190,7 +172,7 @@
     fn one(field: &'a F) -> Self {
         Self {
             field: field,
-            repr: field.mont_r()
+            repr: *field.mont_r()
         }
     }
 }
